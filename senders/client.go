--- conflicted
+++ resolved
@@ -31,68 +31,22 @@
 	eventHandler     *internal.LineHandler
 	internalRegistry *internal.MetricRegistry
 
-<<<<<<< HEAD
-	//Internal point metrics
-=======
->>>>>>> 0bd57064
 	pointsValid			*internal.DeltaCounter
 	pointsInvalid		*internal.DeltaCounter
 	pointsDropped		*internal.DeltaCounter
 
-<<<<<<< HEAD
-	// Internal histogram metrics
-=======
->>>>>>> 0bd57064
 	histogramsValid		*internal.DeltaCounter
 	histogramsInvalid	*internal.DeltaCounter
 	histogramsDropped	*internal.DeltaCounter
 
-<<<<<<< HEAD
-	// Internal tracing span metrics
-=======
->>>>>>> 0bd57064
 	spansValid			*internal.DeltaCounter
 	spansInvalid		*internal.DeltaCounter
 	spansDropped		*internal.DeltaCounter
 
-<<<<<<< HEAD
-	// Internal span log metrics
-=======
->>>>>>> 0bd57064
 	spanLogsValid		*internal.DeltaCounter
 	spanLogsInvalid		*internal.DeltaCounter
 	spanLogsDropped		*internal.DeltaCounter
 
-<<<<<<< HEAD
-	//Internal event metrics
-	eventsValid			*internal.DeltaCounter
-	eventsInvalid		*internal.DeltaCounter
-	eventsDropped		*internal.DeltaCounter
-	eventsReportErrors	*internal.DeltaCounter
-
-	//Internal point metrics
-	pointsValid			*internal.DeltaCounter
-	pointsInvalid		*internal.DeltaCounter
-	pointsDropped		*internal.DeltaCounter
-
-	// Internal histogram metrics
-	histogramsValid		*internal.DeltaCounter
-	histogramsInvalid	*internal.DeltaCounter
-	histogramsDropped	*internal.DeltaCounter
-
-	// Internal tracing span metrics
-	spansValid			*internal.DeltaCounter
-	spansInvalid		*internal.DeltaCounter
-	spansDropped		*internal.DeltaCounter
-
-	// Internal span log metrics
-	spanLogsValid		*internal.DeltaCounter
-	spanLogsInvalid		*internal.DeltaCounter
-	spanLogsDropped		*internal.DeltaCounter
-
-	//Internal event metrics
-=======
->>>>>>> 0bd57064
 	eventsValid			*internal.DeltaCounter
 	eventsInvalid		*internal.DeltaCounter
 	eventsDropped		*internal.DeltaCounter
@@ -183,19 +137,11 @@
 		return err
 	} else {
 		sender.pointsValid.Inc()
-<<<<<<< HEAD
 	}
 	err = sender.pointHandler.HandleLine(line)
 	if err != nil {
 		sender.pointsDropped.Inc()
 	}
-=======
-	}
-	err = sender.pointHandler.HandleLine(line)
-	if err != nil {
-		sender.pointsDropped.Inc()
-	}
->>>>>>> 0bd57064
 	return err
 }
 
@@ -251,19 +197,11 @@
 			return err
 		} else {
 			sender.spanLogsValid.Inc()
-<<<<<<< HEAD
 		}
 		err =  sender.spanLogHandler.HandleLine(logs)
 		if err != nil {
 			sender.spanLogsDropped.Inc()
 		}
-=======
-		}
-		err =  sender.spanLogHandler.HandleLine(logs)
-		if err != nil {
-			sender.spanLogsDropped.Inc()
-		}
->>>>>>> 0bd57064
 		return err
 	}
 	return nil

--- conflicted
+++ resolved
@@ -26,11 +26,7 @@
 	defaultSource    string
 	internalRegistry *internal.MetricRegistry
 
-<<<<<<< HEAD
-	pointsValid			*internal.DeltaCounter
-=======
 	pointsValid		*internal.DeltaCounter
->>>>>>> 0bd57064
 	pointsInvalid		*internal.DeltaCounter
 	pointsDropped		*internal.DeltaCounter
 	pointsDiscarded		*internal.DeltaCounter
@@ -40,11 +36,7 @@
 	histogramsDropped	*internal.DeltaCounter
 	histogramsDiscarded	*internal.DeltaCounter
 
-<<<<<<< HEAD
-	spansValid			*internal.DeltaCounter
-=======
 	spansValid		*internal.DeltaCounter
->>>>>>> 0bd57064
 	spansInvalid		*internal.DeltaCounter
 	spansDropped		*internal.DeltaCounter
 	spansDiscarded		*internal.DeltaCounter
@@ -54,11 +46,7 @@
 	spanLogsDropped		*internal.DeltaCounter
 	spanLogsDiscarded	*internal.DeltaCounter
 
-<<<<<<< HEAD
-	eventsValid			*internal.DeltaCounter
-=======
 	eventsValid		*internal.DeltaCounter
->>>>>>> 0bd57064
 	eventsInvalid		*internal.DeltaCounter
 	eventsDropped		*internal.DeltaCounter
 	eventsReportErrors	*internal.DeltaCounter

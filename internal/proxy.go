--- conflicted
+++ resolved
@@ -24,11 +24,7 @@
 	internalRegistry *MetricRegistry
 
 	writeSuccesses	*DeltaCounter
-<<<<<<< HEAD
-	writeErrors		*DeltaCounter
-=======
 	writeErrors	*DeltaCounter
->>>>>>> 0bd57064
 }
 
 func NewProxyConnectionHandler(address string, flushInterval time.Duration, prefix string, internalRegistry *MetricRegistry) ConnectionHandler {
